--- conflicted
+++ resolved
@@ -61,7 +61,6 @@
             50: 1s,
             100: 20s
     CVRP1K, CVRP2K, CVRP5K:
-<<<<<<< HEAD
         HGS: Not using genetic algorithm, only conducting preliminary local search
         
     ..dropdown:: Example
@@ -74,10 +73,6 @@
             >>> downloader=CVRPUniformDataset()
             
             #With the instantiation of the class,the data will be stored in the specified path if the download process is successful.
-   
-=======
-        HGS: Not using genetic algorithm, only conducting preliminary local search      
->>>>>>> cc1656ca
     """
     def __init__(self):
         self.url = "https://huggingface.co/datasets/ML4CO/CVRPUniformDataset/resolve/main/cvrp_uniform_20240826.tar.gz?download=true"
