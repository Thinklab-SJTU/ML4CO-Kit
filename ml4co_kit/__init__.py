--- conflicted
+++ resolved
@@ -80,7 +80,6 @@
 )
 from .generator import MClGenerator, MCutGenerator, MISGenerator, MVCGenerator
 
-<<<<<<< HEAD
 # GraphSet Generator
 from .generator import (
     GraphFeatureGenerator, GraphSetGeneratorBase, 
@@ -88,11 +87,10 @@
 )
 from .generator import GMGenerator
 from .generator import GEDGenerator
-=======
+
 # Portfolio Generator
 from .generator import PortfolioGeneratorBase, PO_TYPE, PortfolioDistributionArgs
 from .generator import MinVarPOGenerator, MaxRetPOGenerator, MOPOGenerator
->>>>>>> b64a588b
 
 # Routing Generator
 from .generator import RoutingGeneratorBase
@@ -119,29 +117,15 @@
 # Solver (not use torch backend)
 from .solver import (
     ConcordeSolver, GAEAXSolver, GpDegreeSolver, GurobiSolver, 
-<<<<<<< HEAD
     HGSSolver, ILSSolver, InsertionSolver, KaMISSolver, 
-    LcDegreeSolver, LKHSolver, ORSolver, 
-    SMSolver, IPFPSolver, RRWMSolver, AStarSolver
-)
-
-# Solver (use torch backend)
-found_torch = importlib.util.find_spec("torch")
-if found_torch is not None:
-    from .solver import (
-        BeamSolver, GreedySolver, MCTSSolver, NeuroLKHSolver, RLSASolver,
-        NGMSolver, AStarSolver, GENN_AStarSolver
-    )
-=======
-    HGSSolver, ILSSolver, InsertionSolver, ISCOSolver, KaMISSolver, 
-    LcDegreeSolver, LKHSolver, ORSolver, RandomSolver, SCIPSolver
+    LcDegreeSolver, LKHSolver, ORSolver, SMSolver, IPFPSolver, RRWMSolver
 )
 
 # Solver (use torch backend)
 if env_checker.check_gnn4co():
     from .solver import GNN4COSolver
 if env_checker.check_torch():
-    from .solver import NeuroLKHSolver, RLSASolver
+    from .solver import NeuroLKHSolver, RLSASolver, NGMSolver, AStarSolver, GENN_AStarSolver
 
 
 ####################################################
@@ -150,7 +134,6 @@
 
 # Base Optimizer
 from .optimizer import OptimizerBase, OPTIMIZER_TYPE
->>>>>>> b64a588b
 
 # Optimizer (not use torch backend)
 from .optimizer import CVRPLSOptimizer, ISCOOptimizer
@@ -182,27 +165,16 @@
     MClWrapper, MCutWrapper, MISWrapper, MVCWrapper
 )
 
-<<<<<<< HEAD
 # Graph Set Problems
 from .wrapper import(
     GMWrapper, GEDWrapper
 )
 
-
-####################################################
-#                  Utils Function                  #
-####################################################
-
-# File Utils
-from .utils import (
-    download, pull_file_from_huggingface, get_md5,
-    compress_folder, extract_archive, check_file_path
-=======
 # Portfolio Problems
 from .wrapper import (
     MinVarPOWrapper, MaxRetPOWrapper, MOPOWrapper
->>>>>>> b64a588b
 )
+
 
 
 ####################################################
@@ -215,13 +187,5 @@
     )
     
 
-<<<<<<< HEAD
 __version__ = "1.0.0"
-=======
-####################################################
-#                Version and Author                #
-####################################################
-
-__version__ = "0.4.2"
->>>>>>> b64a588b
 __author__ = "SJTU-ReThinkLab"