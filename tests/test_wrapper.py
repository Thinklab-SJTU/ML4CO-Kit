--- conflicted
+++ resolved
@@ -37,21 +37,18 @@
     MCutWrapperTester
 )
 
-<<<<<<< HEAD
 # Graph Set Problems
 from tests.wrapper_test import (
     GMWrapperTester,
     GEDWrapperTester
 )
 
-=======
 # Portfolio Problems
 from tests.wrapper_test import (
     MaxRetPOWrapperTester,
     MinVarPOWrapperTester,
     MOPOWrapperTester
 )
->>>>>>> b64a588b
 
 
 # Test Wrapper
@@ -59,13 +56,10 @@
     # Routing Problems
     ATSPWrapperTester().test()
     CVRPWrapperTester().test()
-<<<<<<< HEAD
     PCTSPWrapperTester().test()
-=======
     OPWrapperTester().test()
     PCTSPWrapperTester().test()
     SPCTSPWrapperTester().test()
->>>>>>> b64a588b
     TSPWrapperTester().test()
     
     # Graph Problems
@@ -73,12 +67,10 @@
     MCutWrapperTester().test()
     MISWrapperTester().test()
     MVCWrapperTester().test()
-<<<<<<< HEAD
     
     # Graph Set Problem
     GMWrapperTester().test()
     GEDWrapperTester().test()
-=======
 
     # Portfolio Problems
     MaxRetPOWrapperTester().test()
@@ -88,5 +80,4 @@
 
 # Main
 if __name__ == "__main__":
-    test_wrapper()
->>>>>>> b64a588b
+    test_wrapper()